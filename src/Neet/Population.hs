--- conflicted
+++ resolved
@@ -308,14 +308,9 @@
 
         -- | Generate the genomes for a species
         specGens :: (MonadFresh InnoId m, MonadRandom m) =>
-<<<<<<< HEAD
-                    Map ConnSig InnoId -> (Parameters, Int, m Genome) ->
+                    Map ConnSig InnoId -> (Parameters, Int, m (Double, Genome)) ->
                     m (Map ConnSig InnoId, [Genome])
         specGens inns (p, n, gen) = applyN n genOne (inns, [])
-=======
-                    (Parameters, Int, m (Double, Genome)) -> m [Genome]
-        specGens (p, n, gen) = liftM snd $ applyN n genOne (M.empty, [])
->>>>>>> a01fb1de
           where genOne (innos, gs) = do
                   roll <- getRandomR (0,1)
                   if roll <= noCrossover p
